<div align="center">

<h1>GPT-SoVITS-WebUI</h1>
A Powerful Few-shot Voice Conversion and Text-to-Speech WebUI.<br><br>

[![madewithlove](https://img.shields.io/badge/made_with-%E2%9D%A4-red?style=for-the-badge&labelColor=orange
)](https://github.com/RVC-Boss/GPT-SoVITS)

<img src="https://counter.seku.su/cmoe?name=gptsovits&theme=r34" /><br>

[![Open In Colab](https://img.shields.io/badge/Colab-F9AB00?style=for-the-badge&logo=googlecolab&color=525252)](https://colab.research.google.com/github/RVC-Boss/GPT-SoVITS/blob/main/colab_webui.ipynb)
[![Licence](https://img.shields.io/badge/LICENSE-MIT-green.svg?style=for-the-badge)](https://github.com/RVC-Boss/GPT-SoVITS/blob/main/LICENSE)
[![Huggingface](https://img.shields.io/badge/🤗%20-Models%20Repo-yellow.svg?style=for-the-badge)](https://huggingface.co/lj1995/GPT-SoVITS/tree/main)


[**English**](./README.md) | [**中文简体**](./docs/cn/README.md) | [**日本語**](./docs/ja/README.md)

</div>

------



> Check out our [demo video](https://www.bilibili.com/video/BV12g4y1m7Uw) here!

Unseen speakers few-shot fine-tuning demo:

https://github.com/RVC-Boss/GPT-SoVITS/assets/129054828/05bee1fa-bdd8-4d85-9350-80c060ab47fb

For users in China region, you can use AutoDL Cloud Docker to experience the full functionality online: https://www.codewithgpu.com/i/RVC-Boss/GPT-SoVITS/GPT-SoVITS-Official

## Features:
1. **Zero-shot TTS:** Input a 5-second vocal sample and experience instant text-to-speech conversion.

2. **Few-shot TTS:** Fine-tune the model with just 1 minute of training data for improved voice similarity and realism.

3. **Cross-lingual Support:** Inference in languages different from the training dataset, currently supporting English, Japanese, and Chinese.

4. **WebUI Tools:** Integrated tools include voice accompaniment separation, automatic training set segmentation, Chinese ASR, and text labeling, assisting beginners in creating training datasets and GPT/SoVITS models.

## Environment Preparation

If you are a Windows user (tested with win>=10) you can install directly via the prezip. Just download the [prezip](https://huggingface.co/lj1995/GPT-SoVITS-windows-package/resolve/main/GPT-SoVITS-beta.7z?download=true), unzip it and double-click go-webui.bat to start GPT-SoVITS-WebUI.

### Tested Environments

- Python 3.9, PyTorch 2.0.1, CUDA 11
- Python 3.10.13, PyTorch 2.1.2, CUDA 12.3
- Python 3.9, PyTorch 2.3.0.dev20240122, macOS 14.3 (Apple silicon, GPU)

_Note: numba==0.56.4 require py<3.11_

### Quick Install with Conda

```bash
conda create -n GPTSoVits python=3.9
conda activate GPTSoVits
bash install.sh
```
### Install Manually

#### Pip Packages

```bash
pip install -r requirements.txt
```

<<<<<<< HEAD
#### Additional Requirements

If you need Chinese ASR (supported by FunASR), install:

```bash
pip install modelscope torchaudio sentencepiece funasr>=1.0.0
```
=======
>>>>>>> 5afe04cf

#### FFmpeg

##### Conda Users
```bash
conda install ffmpeg
```

##### Ubuntu/Debian Users

```bash
sudo apt install ffmpeg
sudo apt install libsox-dev
conda install -c conda-forge 'ffmpeg<7'
```

##### MacOS Users

```bash
brew install ffmpeg
```

##### Windows Users

Download and place [ffmpeg.exe](https://huggingface.co/lj1995/VoiceConversionWebUI/blob/main/ffmpeg.exe) and [ffprobe.exe](https://huggingface.co/lj1995/VoiceConversionWebUI/blob/main/ffprobe.exe) in the GPT-SoVITS root.

### Pretrained Models


Download pretrained models from [GPT-SoVITS Models](https://huggingface.co/lj1995/GPT-SoVITS) and place them in `GPT_SoVITS/pretrained_models`.

For Chinese ASR (additionally), download models from [Damo ASR Model](https://modelscope.cn/models/damo/speech_paraformer-large_asr_nat-zh-cn-16k-common-vocab8404-pytorch/files), [Damo VAD Model](https://modelscope.cn/models/damo/speech_fsmn_vad_zh-cn-16k-common-pytorch/files), and [Damo Punc Model](https://modelscope.cn/models/damo/punc_ct-transformer_zh-cn-common-vocab272727-pytorch/files) and place them in `tools/damo_asr/models`.

For UVR5 (Vocals/Accompaniment Separation & Reverberation Removal, additionally), download models from [UVR5 Weights](https://huggingface.co/lj1995/VoiceConversionWebUI/tree/main/uvr5_weights) and place them in `tools/uvr5/uvr5_weights`.

### For Mac Users
If you are a Mac user, make sure you meet the following conditions for training and inferencing with GPU: 
- Mac computers with Apple silicon or AMD GPUs
- macOS 12.3 or later
- Xcode command-line tools installed by running `xcode-select --install`

_Other Macs can do inference with CPU only._

Then install by using the following commands:
#### Create  Environment
```bash
conda create -n GPTSoVits python=3.9
conda activate GPTSoVits
```
#### Install Requirements
```bash
pip install -r requirements.txt
pip uninstall torch torchaudio
pip3 install --pre torch torchaudio --index-url https://download.pytorch.org/whl/nightly/cpu
```

### Using Docker

#### docker-compose.yaml configuration 

0. Regarding image tags: Due to rapid updates in the codebase and the slow process of packaging and testing images, please check [Docker Hub](https://hub.docker.com/r/breakstring/gpt-sovits) for the currently packaged latest images and select as per your situation, or alternatively, build locally using a Dockerfile according to your own needs.
1. Environment Variables：
  - is_half: Controls half-precision/double-precision. This is typically the cause if the content under the directories 4-cnhubert/5-wav32k is not generated correctly during the "SSL extracting" step. Adjust to True or False based on your actual situation.

2. Volumes Configuration，The application's root directory inside the container is set to /workspace. The default docker-compose.yaml lists some practical examples for uploading/downloading content.
3. shm_size： The default available memory for Docker Desktop on Windows is too small, which can cause abnormal operations. Adjust according to your own situation.
4. Under the deploy section, GPU-related settings should be adjusted cautiously according to your system and actual circumstances.


#### Running with docker compose
```
docker compose -f "docker-compose.yaml" up -d
```

#### Running with docker command

As above, modify the corresponding parameters based on your actual situation, then run the following command:
```
docker run --rm -it --gpus=all --env=is_half=False --volume=G:\GPT-SoVITS-DockerTest\output:/workspace/output --volume=G:\GPT-SoVITS-DockerTest\logs:/workspace/logs --volume=G:\GPT-SoVITS-DockerTest\SoVITS_weights:/workspace/SoVITS_weights --workdir=/workspace -p 9870:9870 -p 9871:9871 -p 9872:9872 -p 9873:9873 -p 9874:9874 --shm-size="16G" -d breakstring/gpt-sovits:xxxxx
```


## Dataset Format

The TTS annotation .list file format:

```
vocal_path|speaker_name|language|text
```

Language dictionary:

- 'zh': Chinese
- 'ja': Japanese
- 'en': English

Example:

```
D:\GPT-SoVITS\xxx/xxx.wav|xxx|en|I like playing Genshin.
```
## Todo List

- [ ] **High Priority:**
   - [x] Localization in Japanese and English.
   - [ ] User guide.
   - [x] Japanese and English dataset fine tune training.

- [ ] **Features:**
   - [ ] Zero-shot voice conversion (5s) / few-shot voice conversion (1min).
   - [ ] TTS speaking speed control.
   - [ ] Enhanced TTS emotion control.
   - [ ] Experiment with changing SoVITS token inputs to probability distribution of vocabs.
   - [ ] Improve English and Japanese text frontend.
   - [ ] Develop tiny and larger-sized TTS models.
   - [x] Colab scripts.
   - [ ] Try expand training dataset (2k hours -> 10k hours).
   - [ ] better sovits base model (enhanced audio quality)
   - [ ] model mix

## Credits

Special thanks to the following projects and contributors:

- [ar-vits](https://github.com/innnky/ar-vits)
- [SoundStorm](https://github.com/yangdongchao/SoundStorm/tree/master/soundstorm/s1/AR)
- [vits](https://github.com/jaywalnut310/vits)
- [TransferTTS](https://github.com/hcy71o/TransferTTS/blob/master/models.py#L556)
- [Chinese Speech Pretrain](https://github.com/TencentGameMate/chinese_speech_pretrain)
- [contentvec](https://github.com/auspicious3000/contentvec/)
- [hifi-gan](https://github.com/jik876/hifi-gan)
- [Chinese-Roberta-WWM-Ext-Large](https://huggingface.co/hfl/chinese-roberta-wwm-ext-large)
- [fish-speech](https://github.com/fishaudio/fish-speech/blob/main/tools/llama/generate.py#L41)
- [ultimatevocalremovergui](https://github.com/Anjok07/ultimatevocalremovergui)
- [audio-slicer](https://github.com/openvpi/audio-slicer)
- [SubFix](https://github.com/cronrpc/SubFix)
- [FFmpeg](https://github.com/FFmpeg/FFmpeg)
- [gradio](https://github.com/gradio-app/gradio)

## Thanks to all contributors for their efforts
<a href="https://github.com/RVC-Boss/GPT-SoVITS/graphs/contributors" target="_blank">
  <img src="https://contrib.rocks/image?repo=RVC-Boss/GPT-SoVITS" />
</a><|MERGE_RESOLUTION|>--- conflicted
+++ resolved
@@ -64,17 +64,6 @@
 ```bash
 pip install -r requirements.txt
 ```
-
-<<<<<<< HEAD
-#### Additional Requirements
-
-If you need Chinese ASR (supported by FunASR), install:
-
-```bash
-pip install modelscope torchaudio sentencepiece funasr>=1.0.0
-```
-=======
->>>>>>> 5afe04cf
 
 #### FFmpeg
 
